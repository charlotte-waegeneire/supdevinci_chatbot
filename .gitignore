# Byte-compiled / optimized / DLL files
__pycache__/
*.py[cod]
*$py.class

# C extensions
*.so

# Distribution / packaging
.Python
build/
develop-eggs/
dist/
downloads/
eggs/
.eggs/
lib/
lib64/
parts/
sdist/
var/
wheels/
share/python-wheels/
*.egg-info/
.installed.cfg
*.egg
MANIFEST

# PyInstaller
#  Usually these files are written by a python script from a template
#  before PyInstaller builds the exe, so as to inject date/other infos into it.
*.manifest
*.spec

# Installer logs
pip-log.txt
pip-delete-this-directory.txt

# Unit test / coverage reports
htmlcov/
.tox/
.nox/
.coverage
.coverage.*
.cache
nosetests.xml
coverage.xml
*.cover
*.py,cover
.hypothesis/
.pytest_cache/
cover/

# Translations
*.mo
*.pot

# Django stuff:
*.log
local_settings.py
db.sqlite3
db.sqlite3-journal

# Flask stuff:
instance/
.webassets-cache

# Scrapy stuff:
.scrapy

# Sphinx documentation
docs/_build/

# PyBuilder
.pybuilder/
target/

# Jupyter Notebook
.ipynb_checkpoints

# IPython
profile_default/
ipython_config.py

# pyenv
#   For a library or package, you might want to ignore these files since the code is
#   intended to run in multiple environments; otherwise, check them in:
# .python-version

# pipenv
#   According to pypa/pipenv#598, it is recommended to include Pipfile.lock in version control.
#   However, in case of collaboration, if having platform-specific dependencies or dependencies
#   having no cross-platform support, pipenv may install dependencies that don't work, or not
#   install all needed dependencies.
#Pipfile.lock

# UV
#   Similar to Pipfile.lock, it is generally recommended to include uv.lock in version control.
#   This is especially recommended for binary packages to ensure reproducibility, and is more
#   commonly ignored for libraries.
#uv.lock

# poetry
#   Similar to Pipfile.lock, it is generally recommended to include poetry.lock in version control.
#   This is especially recommended for binary packages to ensure reproducibility, and is more
#   commonly ignored for libraries.
#   https://python-poetry.org/docs/basic-usage/#commit-your-poetrylock-file-to-version-control
#poetry.lock

# pdm
#   Similar to Pipfile.lock, it is generally recommended to include pdm.lock in version control.
#pdm.lock
#   pdm stores project-wide configurations in .pdm.toml, but it is recommended to not include it
#   in version control.
#   https://pdm.fming.dev/latest/usage/project/#working-with-version-control
.pdm.toml
.pdm-python
.pdm-build/

# PEP 582; used by e.g. github.com/David-OConnor/pyflow and github.com/pdm-project/pdm
__pypackages__/

# Celery stuff
celerybeat-schedule
celerybeat.pid

# SageMath parsed files
*.sage.py

# Environments
.env
.venv
env/
venv/
ENV/
env.bak/
venv.bak/

# Spyder project settings
.spyderproject
.spyproject

# Rope project settings
.ropeproject

# mkdocs documentation
/site

# mypy
.mypy_cache/
.dmypy.json
dmypy.json

# Pyre type checker
.pyre/

# pytype static type analyzer
.pytype/

# Cython debug symbols
cython_debug/

# PyCharm
#  JetBrains specific template is maintained in a separate JetBrains.gitignore that can
#  be found at https://github.com/github/gitignore/blob/main/Global/JetBrains.gitignore
#  and can be added to the global gitignore or merged into this file.  For a more nuclear
#  option (not recommended) you can uncomment the following to ignore the entire idea folder.
#.idea/

# Visual Studio Code
#  Visual Studio Code specific template is maintained in a separate VisualStudioCode.gitignore
#  that can be found at https://github.com/github/gitignore/blob/main/Global/VisualStudioCode.gitignore
#  and can be added to the global gitignore or merged into this file. However, if you prefer,
#  you could uncomment the following to ignore the enitre vscode folder
# .vscode/

# Ruff stuff:
.ruff_cache/

# PyPI configuration file
.pypirc

# Cursor
#  Cursor is an AI-powered code editor. `.cursorignore` specifies files/directories to
#  exclude from AI features like autocomplete and code analysis. Recommended for sensitive data
#  refer to https://docs.cursor.com/context/ignore-files
.cursorignore
.cursorindexingignore
.idea/
.vscode/

<<<<<<< HEAD
## VSCode
.vscode/

# Data files
chatbot/data/
=======
# personal data
chatbot/data/sup_de_vinci_students.json
>>>>>>> d749dd2d
<|MERGE_RESOLUTION|>--- conflicted
+++ resolved
@@ -189,13 +189,8 @@
 .idea/
 .vscode/
 
-<<<<<<< HEAD
-## VSCode
-.vscode/
-
 # Data files
 chatbot/data/
-=======
+
 # personal data
-chatbot/data/sup_de_vinci_students.json
->>>>>>> d749dd2d
+chatbot/data/sup_de_vinci_students.json